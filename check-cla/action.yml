--- conflicted
+++ resolved
@@ -85,35 +85,16 @@
       uses: actions-ecosystem/action-add-labels@v1.1.0
       if: steps.contributors.outputs.hasSigned == 'true' && steps.pr.outputs.hasLabel == 'false'
       with:
-<<<<<<< HEAD
         github_token: ${{ inputs.token }}
         labels: ${{ inputs.label }}
-=======
-        github-token: ${{ inputs.token }}
-        script: |
-          await github.rest.issues.addLabels({
-            ...context.repo,
-            issue_number: context.issue.number,
-            labels: ['${{ inputs.label }}']
-          })
->>>>>>> c95998b0
 
     # remove [cla-signed] label if actor has not signed yet
     - name: Remove label
       uses: actions-ecosystem/action-remove-labels@v1.3.0
       if: steps.contributors.outputs.hasSigned == 'false' && steps.pr.outputs.hasLabel == 'true'
       with:
-<<<<<<< HEAD
         github_token: ${{ inputs.token }}
         labels: ${{ inputs.label }}
-=======
-        github-token: ${{ inputs.token }}
-        script: |
-          await github.rest.issues.removeLabel({
-            ...context.repo,
-            issue_number: context.issue.number,
-            name: '${{ inputs.label }}'
-          })
 
     # checkout conda/infrastructure to update .clabot
     - uses: actions/checkout@v3
@@ -147,7 +128,6 @@
           Adding CLA signee @${{ github.actor }}
 
           Xref ${{ github.event.pull_request.url }}
->>>>>>> c95998b0
 
     # create sticky comment if not signed
     - name: Create comment
