--- conflicted
+++ resolved
@@ -55,14 +55,8 @@
         reactions: eyes
         reactions-edit-mode: replace
 
-<<<<<<< HEAD
     - name: Set Commit Status [pending]
-      uses: conda/actions/set-commit-status@6e72e0db87e72f0020e493aeb02f864363bd9258 # v24.11.1
-=======
-    # commit status → pending
-    - name: Set commit status with pending
       uses: conda/actions/set-commit-status@8ff3faa82ad80f5c05d91c22bcd37d897f80ca46 # v25.1.1
->>>>>>> 61518129
       with:
         token: ${{ inputs.token }}
         context: ${{ inputs.commit-status-label }}
@@ -143,28 +137,12 @@
         # create PR
         token: ${{ inputs.pr-token || inputs.token }}
         delete-branch: true
-<<<<<<< HEAD
         title: 🤖 Add ${{ inputs.contributor-login }} (${{ inputs.contributor-id }}) as CLA signee
         body: Xref ${{ github.event.pull_request.html_url || github.event.issue.html_url }}
 
     - name: Create Comment
-      uses: marocchino/sticky-pull-request-comment@331f8f5b4215f0445d3c07b4967662a32a2d3e31 # v2.9.0
-      if: steps.detect-signature.outputs.signed == 'false'
-=======
-        commit-message: Adding CLA signee ${{ steps.metadata.outputs.contributor }}
-        author: ${{ inputs.cla_author }}
-        committer: ${{ inputs.cla_author }}
-        title: Adding CLA signee ${{ steps.metadata.outputs.contributor }}
-        body: |
-          Adding CLA signee @${{ steps.metadata.outputs.contributor }}
-
-          Xref ${{ steps.metadata.outputs.url }}
-
-    # if unsigned, create sticky comment
-    - name: Create comment regarding missing CLA signature
       uses: marocchino/sticky-pull-request-comment@52423e01640425a022ef5fd42c6fb5f633a02728 # v2.9.1
-      if: steps.metadata.outputs.has_signed == 'false'
->>>>>>> 61518129
+      if: steps.detect-signature.outputs.signed == 'false'
       with:
         number: ${{ github.event.number || github.event.issue.number }}
         # GitHub flavored markdown reinvents how paragraphs work, adjoined lines of text are not
@@ -200,10 +178,9 @@
           </details>
         GITHUB_TOKEN: ${{ inputs.token }}
 
-<<<<<<< HEAD
     - name: Set Commit Status [success]
       if: steps.detect-signature.outputs.signed == 'true'
-      uses: conda/actions/set-commit-status@6e72e0db87e72f0020e493aeb02f864363bd9258 # v24.11.1
+      uses: conda/actions/set-commit-status@8ff3faa82ad80f5c05d91c22bcd37d897f80ca46 # v25.1.1
       with:
         token: ${{ inputs.token }}
         context: ${{ inputs.commit-status-context }}
@@ -212,13 +189,7 @@
 
     - name: Set Commit Status [error]
       if: steps.detect-signature.outputs.signed == 'false'
-      uses: conda/actions/set-commit-status@6e72e0db87e72f0020e493aeb02f864363bd9258 # v24.11.1
-=======
-    # commit status → error
-    - name: Set commit status to error
-      if: steps.metadata.outputs.has_signed == 'false'
       uses: conda/actions/set-commit-status@8ff3faa82ad80f5c05d91c22bcd37d897f80ca46 # v25.1.1
->>>>>>> 61518129
       with:
         token: ${{ inputs.token }}
         context: ${{ inputs.commit-status-context }}
@@ -226,16 +197,9 @@
         target_url: https://conda.io/en/latest/contributing.html#conda-contributor-license-agreement
         state: error
 
-<<<<<<< HEAD
     - name: Set Comment Reaction [hooray/confused]
       uses: peter-evans/create-or-update-comment@71345be0265236311c031f5c7866368bd1eff043 # v4.0.0
       if: github.event_name == 'issue_comment'
-=======
-    # commit status → success
-    - name: Set commit status to success
-      if: steps.metadata.outputs.has_signed == 'true'
-      uses: conda/actions/set-commit-status@8ff3faa82ad80f5c05d91c22bcd37d897f80ca46 # v25.1.1
->>>>>>> 61518129
       with:
         token: ${{ inputs.token }}
         comment-id: ${{ github.event.comment.id }}
