--- conflicted
+++ resolved
@@ -100,7 +100,6 @@
         repository: ${{ inputs.repository }}
         token: ${{ inputs.fork-token || inputs.pr-token || inputs.token }}
 
-<<<<<<< HEAD
     - name: Setup Python
       if: steps.detect-signature.outputs.signed == 'false'
       uses: actions/setup-python@82c7e631bb3cdc910f68e0081d67478d79c6982d # v5.1.0
@@ -117,14 +116,9 @@
         --login=${{ steps.detect-contributor.outputs.login }}
 
     - name: Create PR
-=======
-    # if unsigned, create PR
-    - name: Create PR with new CLA signee
+      id: pull
+      if: steps.detect-signature.outputs.signed == 'false'
       uses: peter-evans/create-pull-request@67ccf781d68cd99b580ae25a5c18a1cc84ffff1f # v7.0.6
->>>>>>> 92e1cce0
-      id: pull
-      if: steps.detect-signature.outputs.signed == 'false'
-      uses: peter-evans/create-pull-request@5e914681df9dc83aa4e4905692ca88beb2f9e91f # v7.0.5
       with:
         # push to the fork
         branch-token: ${{ inputs.fork-token || inputs.pr-token || inputs.token }}
