--- conflicted
+++ resolved
@@ -11,10 +11,7 @@
 [tool.pytest.ini_options]
 addopts = [
   "--color=yes",
-<<<<<<< HEAD
-=======
   "--cov=combine-durations",
->>>>>>> ee03d8e4
   "--cov=template-files",
   "--cov-append",
   "--cov-branch",
@@ -42,11 +39,7 @@
   "TCH",  # flake8-type-checking
   "UP",  # pyupgrade
   "W",  # pycodestyle warnings
-<<<<<<< HEAD
-]
-=======
 ]
 
 [tool.ruff.lint.isort]
-known-first-party = ["combine_durations", "template_files"]
->>>>>>> ee03d8e4
+known-first-party = ["combine_durations", "template_files"]