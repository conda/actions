name: Tests

on:
  push:
    branches:
      - main

  pull_request:

  workflow_dispatch:

  schedule:
    # https://crontab.guru/#15_14_*_*_*
    - cron: 15 14 * * *

concurrency:
  group: ${{ github.workflow }}-${{ github.ref }}
  cancel-in-progress: true

jobs:
  pytest:
    runs-on: ubuntu-latest
    steps:
      - name: Checkout Source
        uses: actions/checkout@11bd71901bbe5b1630ceea73d27597364c9af683 # v4.2.2

      - name: Cache Pip
        uses: actions/cache@0c45773b623bea8c8e75f6c82b208c3cf94ea4f9 # v4.0.2
        with:
          path: ~/.cache/pip
          # invalidate the cache anytime a requirements.txt changes
          key: ${{ github.workflow }}-${{ hashFiles('**/requirements.txt') }}

      - name: Setup Python
        uses: actions/setup-python@82c7e631bb3cdc910f68e0081d67478d79c6982d # v5.1.0
        with:
          python-version: '>=3.9'

      - name: Install Dependencies
        run: pip install --quiet -r requirements.txt -r combine-durations/requirements.txt -r template-files/requirements.txt

      - name: Run Tests
        run: pytest

      - name: Upload Coverage
        uses: codecov/codecov-action@1e68e06f1dbfde0e4cefc87efeba9e4643565303 # v5.1.2
        with:
          token: ${{ secrets.CODECOV_TOKEN }}

<<<<<<< HEAD
  check-cla:
    runs-on: ubuntu-latest
    if: github.event_name == 'pull_request'
=======
  read-file:
    runs-on: ubuntu-latest
>>>>>>> 7873f9d7
    steps:
      - name: Checkout Source
        uses: actions/checkout@11bd71901bbe5b1630ceea73d27597364c9af683 # v4.2.2

<<<<<<< HEAD
      - name: Check CLA
        uses: ./check-cla
        with:
          label: cla-test
          repository: conda-sandbox/cla
          contributor-id: ${{ github.event.pull_request.number }}
          # NOTE: using a real username here will will trigger GH notifications to that user, we wish
          # to avoid that, GH restricts certain keywords, 'login' is one of those restricted keywords
          # and hence is not a real username, https://github.com/login is the login page, not a user
          contributor-login: login
          commit-status-context: CLA test
          token: ${{ secrets.SANDBOX_CLA_TOKEN }}
          pr-token: ${{ secrets.SANDBOX_CLA_PR_TOKEN }}
          fork-token: ${{ secrets.SANDBOX_CLA_FORK_TOKEN }}
          # GitHub flavored markdown reinvents how paragraphs work, adjoined lines of text are not
          # concatenated so instead we rely on YAML multi-line + extra newlines
          comment-blurb: >-
            > [!WARNING]

            > This is a test of the CLA system. Review for correctness but otherwise ignore this comment.

  # required check
  analyze:
    needs: [pytest, check-cla]
=======
      - name: Read Remote JSON
        id: json
        uses: ./read-file
        env:
          # `full_name` is the org/repo slug, extracting from `head` in case PR was opened via a fork
          FULL_NAME: ${{ github.event.pull_request.head.repo.full_name || github.event.repository.full_name }}
          # `head_ref` is the pull_request branch
          # `ref_name` is the push/workflow_dispatch/schedule branch
          REF: ${{ github.head_ref || github.ref_name }}
        with:
          path: https://raw.githubusercontent.com/${{ env.FULL_NAME }}/refs/heads/${{ env.REF }}/read-file/data/json.json
          parser: json

      - name: Read Local YAML
        id: yaml
        uses: ./read-file
        with:
          path: ./read-file/data/yaml.yaml
          parser: yaml

      - name: Setup Python
        uses: actions/setup-python@82c7e631bb3cdc910f68e0081d67478d79c6982d # v5.1.0
        with:
          python-version: '>=3.9'

      - name: Run Tests
        shell: python
        run: |
          assert '''${{ steps.json.outputs.content }}''' == '''${{ steps.yaml.outputs.content }}'''
          assert '''${{ fromJSON(steps.json.outputs.content)['foo'] }}''' == '''${{ fromJSON(steps.yaml.outputs.content)['foo'] }}'''

  template-files:
    runs-on: ubuntu-latest
    steps:
      - name: Checkout Source
        uses: actions/checkout@11bd71901bbe5b1630ceea73d27597364c9af683 # v4.2.2

      - name: Template Success
        id: templates-success
        uses: ./template-files
        with:
          config: ./template-files/data/success.yml
          stubs: ./template-files/data/templates

      - name: Template Error
        id: templates-error
        continue-on-error: true
        uses: ./template-files
        with:
          config: ./template-files/data/error.yml
          stubs: ./template-files/data/templates

      - name: Run Tests
        run: diff --recursive .github_cache/template-files template-files/data/expected

      - name: Filter Changes
        uses: dorny/paths-filter@de90cc6fb38fc0963ad72b210f1f284cd68cea36 # v3.0.2
        id: filter
        with:
          filters: |
            code:
              - 'template-files/**'
      - name: Comment on PR
        if: github.event_name == 'pull_request' && steps.filter.outputs.code == 'true'
        uses: marocchino/sticky-pull-request-comment@331f8f5b4215f0445d3c07b4967662a32a2d3e31  # v2.9.0
        with:
          message: |
            ### Template Success
            > [!WARNING]
            > This is what the audit looks like when the templating has no errors.
            ${{ steps.templates-success.outputs.summary }}
            ### Template Error
            > [!WARNING]
            > This is what the audit looks like when templating results in errors.
            ${{ steps.templates-error.outputs.summary }}
          GITHUB_TOKEN: ${{ secrets.SANDBOX_TEMPLATE_TOKEN }}

  # required check
  analyze:
    needs: [pytest, read-file, template-files]
>>>>>>> 7873f9d7
    if: '!cancelled()'
    runs-on: ubuntu-latest
    steps:
      - name: Determine Success
        uses: re-actors/alls-green@05ac9388f0aebcb5727afa17fcccfecd6f8ec5fe # v1.2.2
        id: alls-green
        with:
          # permit jobs to be skipped when triggered by a non-pull request event
          allowed-skips: ${{ toJSON(needs) }}
          jobs: ${{ toJSON(needs) }}

      - name: Checkout our source
        if: always() && github.event_name != 'pull_request' && steps.alls-green.outputs.result == 'failure'
        uses: actions/checkout@11bd71901bbe5b1630ceea73d27597364c9af683 # v4.2.2

      - name: Report failures
        if: always() && github.event_name != 'pull_request' && steps.alls-green.outputs.result == 'failure'
        uses: JasonEtco/create-an-issue@1b14a70e4d8dc185e5cc76d3bec9eab20257b2c5 # v2.9.2
        env:
          GITHUB_TOKEN: ${{ secrets.AUTO_REPORT_TEST_FAILURE }}
          RUN_ID: ${{ github.run_id }}
          TITLE: 🤖 Tests Failed
        with:
          filename: .github/TEST_FAILURE_REPORT_TEMPLATE.md
          update_existing: true<|MERGE_RESOLUTION|>--- conflicted
+++ resolved
@@ -47,44 +47,12 @@
         with:
           token: ${{ secrets.CODECOV_TOKEN }}
 
-<<<<<<< HEAD
-  check-cla:
+read-file:
     runs-on: ubuntu-latest
-    if: github.event_name == 'pull_request'
-=======
-  read-file:
-    runs-on: ubuntu-latest
->>>>>>> 7873f9d7
     steps:
       - name: Checkout Source
         uses: actions/checkout@11bd71901bbe5b1630ceea73d27597364c9af683 # v4.2.2
 
-<<<<<<< HEAD
-      - name: Check CLA
-        uses: ./check-cla
-        with:
-          label: cla-test
-          repository: conda-sandbox/cla
-          contributor-id: ${{ github.event.pull_request.number }}
-          # NOTE: using a real username here will will trigger GH notifications to that user, we wish
-          # to avoid that, GH restricts certain keywords, 'login' is one of those restricted keywords
-          # and hence is not a real username, https://github.com/login is the login page, not a user
-          contributor-login: login
-          commit-status-context: CLA test
-          token: ${{ secrets.SANDBOX_CLA_TOKEN }}
-          pr-token: ${{ secrets.SANDBOX_CLA_PR_TOKEN }}
-          fork-token: ${{ secrets.SANDBOX_CLA_FORK_TOKEN }}
-          # GitHub flavored markdown reinvents how paragraphs work, adjoined lines of text are not
-          # concatenated so instead we rely on YAML multi-line + extra newlines
-          comment-blurb: >-
-            > [!WARNING]
-
-            > This is a test of the CLA system. Review for correctness but otherwise ignore this comment.
-
-  # required check
-  analyze:
-    needs: [pytest, check-cla]
-=======
       - name: Read Remote JSON
         id: json
         uses: ./read-file
@@ -161,11 +129,39 @@
             > This is what the audit looks like when templating results in errors.
             ${{ steps.templates-error.outputs.summary }}
           GITHUB_TOKEN: ${{ secrets.SANDBOX_TEMPLATE_TOKEN }}
+          
+  check-cla:
+    runs-on: ubuntu-latest
+    if: github.event_name == 'pull_request'
+    steps:
+      - name: Checkout Source
+        uses: actions/checkout@11bd71901bbe5b1630ceea73d27597364c9af683 # v4.2.2
+
+      - name: Check CLA
+        uses: ./check-cla
+        with:
+          label: cla-test
+          repository: conda-sandbox/cla
+          contributor-id: ${{ github.event.pull_request.number }}
+          # NOTE: using a real username here will will trigger GH notifications to that user, we wish
+          # to avoid that, GH restricts certain keywords, 'login' is one of those restricted keywords
+          # and hence is not a real username, https://github.com/login is the login page, not a user
+          contributor-login: login
+          commit-status-context: CLA test
+          token: ${{ secrets.SANDBOX_CLA_TOKEN }}
+          pr-token: ${{ secrets.SANDBOX_CLA_PR_TOKEN }}
+          fork-token: ${{ secrets.SANDBOX_CLA_FORK_TOKEN }}
+          # GitHub flavored markdown reinvents how paragraphs work, adjoined lines of text are not
+          # concatenated so instead we rely on YAML multi-line + extra newlines
+          comment-blurb: >-
+            > [!WARNING]
+
+            > This is a test of the CLA system. Review for correctness but otherwise ignore this comment.
+
 
   # required check
   analyze:
-    needs: [pytest, read-file, template-files]
->>>>>>> 7873f9d7
+    needs: [pytest, read-file, template-files, check-cla]
     if: '!cancelled()'
     runs-on: ubuntu-latest
     steps:
