name: Tests

on:
  push:
    branches:
      - main

  pull_request:

  workflow_dispatch:

  schedule:
    # https://crontab.guru/#15_14_*_*_*
    - cron: 15 14 * * *

concurrency:
  group: ${{ github.workflow }}-${{ github.ref }}
  cancel-in-progress: true

jobs:
  pytest:
    runs-on: ubuntu-latest
    steps:
      - name: Checkout Source
        uses: actions/checkout@11bd71901bbe5b1630ceea73d27597364c9af683 # v4.2.2

      - name: Cache Pip
        uses: actions/cache@0c45773b623bea8c8e75f6c82b208c3cf94ea4f9 # v4.0.2
        with:
          path: ~/.cache/pip
          # invalidate the cache anytime a requirements.txt changes
          key: ${{ github.workflow }}-${{ hashFiles('**/requirements.txt') }}

      - name: Setup Python
        uses: actions/setup-python@82c7e631bb3cdc910f68e0081d67478d79c6982d # v5.1.0
        with:
          python-version: '>=3.9'

      - name: Install Dependencies
        run: pip install --quiet -r requirements.txt -r combine-durations/requirements.txt -r template-files/requirements.txt

      - name: Run Tests
        run: pytest

      - name: Upload Coverage
        uses: codecov/codecov-action@1e68e06f1dbfde0e4cefc87efeba9e4643565303 # v5.1.2
        with:
          token: ${{ secrets.CODECOV_TOKEN }}

<<<<<<< HEAD
  read-file:
    runs-on: ubuntu-latest
    steps:
      - name: Write GitHub context to log
        env:
          GITHUB_CONTEXT: ${{ toJSON(github) }}
        run: echo "$GITHUB_CONTEXT"

      - name: Checkout Source
        uses: actions/checkout@11bd71901bbe5b1630ceea73d27597364c9af683 # v4.2.2

      - name: Read Remote JSON
        id: json
        uses: ./read-file
        env:
          # `full_name` is the org/repo slug, extracting from `head` in case PR was opened via a fork
          FULL_NAME: ${{ github.event.pull_request.head.repo.full_name || github.event.repository.full_name }}
          # `head_ref` is the pull_request branch
          # `ref_name` is the push/workflow_dispatch/schedule branch
          REF: ${{ github.head_ref || github.ref_name }}
        with:
          path: https://raw.githubusercontent.com/${{ env.FULL_NAME }}/refs/heads/${{ env.REF }}/read-file/data/json.json
          parser: json

      - name: Read Local YAML
        id: yaml
        uses: ./read-file
        with:
          path: ./read-file/data/yaml.yaml
          parser: yaml

      - name: Setup Python
        uses: actions/setup-python@82c7e631bb3cdc910f68e0081d67478d79c6982d # v5.1.0
        with:
          python-version: '>=3.9'

      - name: Run Tests
        shell: python
        run: |
          assert '''${{ steps.json.outputs.content }}''' == '''${{ steps.yaml.outputs.content }}'''
          assert '''${{ fromJSON(steps.json.outputs.content)['foo'] }}''' == '''${{ fromJSON(steps.yaml.outputs.content)['foo'] }}'''

  # required check
  analyze:
    needs: [pytest, read-file]
=======
  # required check
  analyze:
    needs: [pytest]
>>>>>>> 92e1cce0
    if: '!cancelled()'
    runs-on: ubuntu-latest
    steps:
      - name: Determine Success
        uses: re-actors/alls-green@05ac9388f0aebcb5727afa17fcccfecd6f8ec5fe # v1.2.2
        id: alls-green
        with:
          jobs: ${{ toJSON(needs) }}

      - name: Checkout our source
        if: always() && github.event_name != 'pull_request' && steps.alls-green.outputs.result == 'failure'
        uses: actions/checkout@11bd71901bbe5b1630ceea73d27597364c9af683 # v4.2.2

      - name: Report failures
        if: always() && github.event_name != 'pull_request' && steps.alls-green.outputs.result == 'failure'
        uses: JasonEtco/create-an-issue@1b14a70e4d8dc185e5cc76d3bec9eab20257b2c5 # v2.9.2
        env:
          GITHUB_TOKEN: ${{ secrets.AUTO_REPORT_TEST_FAILURE }}
          RUN_ID: ${{ github.run_id }}
          TITLE: 🤖 Tests Failed
        with:
          filename: .github/TEST_FAILURE_REPORT_TEMPLATE.md
<<<<<<< HEAD
          update_existing: false
=======
          update_existing: true
>>>>>>> 92e1cce0
<|MERGE_RESOLUTION|>--- conflicted
+++ resolved
@@ -47,7 +47,6 @@
         with:
           token: ${{ secrets.CODECOV_TOKEN }}
 
-<<<<<<< HEAD
   read-file:
     runs-on: ubuntu-latest
     steps:
@@ -93,11 +92,6 @@
   # required check
   analyze:
     needs: [pytest, read-file]
-=======
-  # required check
-  analyze:
-    needs: [pytest]
->>>>>>> 92e1cce0
     if: '!cancelled()'
     runs-on: ubuntu-latest
     steps:
@@ -120,8 +114,4 @@
           TITLE: 🤖 Tests Failed
         with:
           filename: .github/TEST_FAILURE_REPORT_TEMPLATE.md
-<<<<<<< HEAD
-          update_existing: false
-=======
-          update_existing: true
->>>>>>> 92e1cce0
+          update_existing: true