repos:
  - repo: https://github.com/pre-commit/pre-commit-hooks
    rev: v4.6.0
    hooks:
      # standard end of line/end of file cleanup
      - id: mixed-line-ending
      - id: end-of-file-fixer
      - id: trailing-whitespace
      # ensure syntaxes are valid
      - id: check-toml
      - id: check-yaml
      # catch git merge/rebase problems
      - id: check-merge-conflict
<<<<<<< HEAD
      # sort requirements files
      - id: file-contents-sorter
        files: |
          (?x)^(
            template-files/requirements\.txt
          )
        args: [--unique]
=======
  - repo: https://github.com/macisamuele/language-formatters-pre-commit-hooks
    rev: v2.13.0
    hooks:
      - id: pretty-format-toml
        args: [--autofix, --trailing-commas]
>>>>>>> 5cb7ed22
  - repo: https://github.com/jumanjihouse/pre-commit-hook-yamlfmt
    rev: 0.2.3
    hooks:
      - id: yamlfmt
        # ruamel.yaml doesn't line wrap correctly (?) so set width to 1M to avoid issues
        args: [--mapping=2, --offset=2, --sequence=4, --width=1000000, --implicit_start]
  - repo: https://github.com/python-jsonschema/check-jsonschema
    rev: 0.28.2
    hooks:
      # verify github syntaxes
      - id: check-github-actions
        files: .*/action.(yml|yaml)$
      - id: check-github-workflows
      - id: check-dependabot
  - repo: https://github.com/codespell-project/codespell
    # see setup.cfg
    rev: v2.2.6
    hooks:
      - id: codespell
        args: [--write-changes]
  - repo: meta
    # see https://pre-commit.com/#meta-hooks
    hooks:
      - id: check-hooks-apply
      - id: check-useless-excludes
  - repo: local
    hooks:
      - id: git-diff
        name: git diff
        entry: git diff --exit-code
        language: system
        pass_filenames: false
        always_run: true<|MERGE_RESOLUTION|>--- conflicted
+++ resolved
@@ -11,7 +11,6 @@
       - id: check-yaml
       # catch git merge/rebase problems
       - id: check-merge-conflict
-<<<<<<< HEAD
       # sort requirements files
       - id: file-contents-sorter
         files: |
@@ -19,13 +18,11 @@
             template-files/requirements\.txt
           )
         args: [--unique]
-=======
   - repo: https://github.com/macisamuele/language-formatters-pre-commit-hooks
     rev: v2.13.0
     hooks:
       - id: pretty-format-toml
         args: [--autofix, --trailing-commas]
->>>>>>> 5cb7ed22
   - repo: https://github.com/jumanjihouse/pre-commit-hook-yamlfmt
     rev: 0.2.3
     hooks:
